--- conflicted
+++ resolved
@@ -93,7 +93,7 @@
             self.median_indexes.append(-1)
             self.empty_previous.append(i - 1)
             self.empty_next.append(i + 1)
-            
+
         self.empty_next[size - 1] = -1     # last entry set to -1
 
         self.empty_start: int = 0
@@ -117,13 +117,9 @@
         int
             The position of empty_start, which shifts to the next empty position each time insert() is called
         """
-<<<<<<< HEAD
-        first_empty_pos: int = self.empty_next[self.empty_start]
-=======
 
         cur_pos: int = self.empty_start
         first_empty_pos: int = self.empty_next[cur_pos]
->>>>>>> 35dc6e18
 
         # Update cs/median_indexes and empty_start/previous
         if which_ancestor is not None:  # Small phylogeny case
@@ -140,19 +136,11 @@
             self.taken_start = self.empty_start
             self.taken_previous[self.empty_start] = -1
         else:
-<<<<<<< HEAD
-            self.taken_next[self.taken_end] = self.empty_start
-            self.taken_end = self.empty_start
-            self.taken_previous[self.empty_start] = self.taken_end
-            
-        self.taken_next[self.empty_start] = -1
-=======
             last_taken_pos: int = self.taken_end
             self.taken_next[last_taken_pos] = cur_pos
             self.taken_end = cur_pos
             self.taken_previous[cur_pos] = last_taken_pos
         self.taken_next[cur_pos] = -1
->>>>>>> 35dc6e18
 
         return self.empty_start
 
