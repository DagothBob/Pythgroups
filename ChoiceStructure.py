--- conflicted
+++ resolved
@@ -1,13 +1,6 @@
-<<<<<<< HEAD
-from copy import copy
-from typing import Optional
-
-from PGMPath import PGMPath
-=======
 from __future__ import annotations
 
 from typing import Optional, Dict, Any
->>>>>>> f8f00593
 
 """                                 
  Used in MedianData for solving the rearrangement median problem.
@@ -53,7 +46,7 @@
         self.genome_3_path: Optional[Dict[str, int]] = None
         self.gray_edge: Optional[Dict[str, int]] = None
 
-    def from_cs(self, cs: "ChoiceStructure"):
+    def from_cs(self, cs: ChoiceStructure):
         """
         Constructs a new ChoiceStructure from an existing given one
 
