from io import StringIO
from typing import List, Dict, Optional

import yaml
from Bio import Phylo
from Bio.Phylo.Newick import Tree, Clade
from networkx import Graph

from BPGDistance import BPGDistance
from DCJOperations import DCJOperations, OperationTypes
from GenomeInString import GenomeInString
from MedianIteration import MedianIteration
from PGMPath import PGMPath
from PGMPathForAGenome import PGMPathForAGenome
from SmallPhylogeny import SmallPhylogeny
from TreeStructure import TreeStructure

"""
 Driver program for Pythgroups
 
 Command line usage: 
 $ python [directory of GenomeReconstruction.py] [algorithm]
 where [algorithm] is the desired genome reconstruction algorithm:
    - SmallPhylogeny
    - GenomeAliquoting
    - DCJRearrangements
 
 Based on the small phylogeny program developed by C.Zheng & D.Sankoff (2011)

 Author: Oskar Jensen
"""

CONFIG_DIR = "config.yaml"
CONFIG_GENOME_FILE = "genome_file"
CONFIG_TREE_STRUCTURE = "tree_structure"


class GenomeNode:
    """
    Represents a node in the networkx graph, containing additional information like a unique integer identifier

    Attributes
    ----------
    name : str
        Name of the genome
    neighbors : List[int]
        The genome_ids of this genome's neighbors
    genome_id : int
        Integer identifier for this genome
    """
    def __init__(self, name: str, neighbors: List[int], genome_id: int):
        """
        Constructor

        Attributes
        ----------
        name : str
            Name of the genome
        neighbors : List[int]
            The genome_ids of this genome's neighbors
        genome_id : int
            Integer identifier for this genome
        """
        self.name: str = name
        self.neighbors: List[int] = neighbors
        self.genome_id: int = genome_id


def parse_genomes(config_dir: str) -> Dict[str, List[str]]:
    """
    Parses the genome data from a file into a dictionary containing each genome and their chromosomes

    Parameters
    ----------
    config_dir : str
        Directory of the config file from which to get the genome file directory

    Returns
    -------
    Dict[str, List[str]]
        A dictionary containing each genome's chromosomes,
        where keys are genome headers and values are lists of chromosomes
    """
    config_file = open(config_dir, "r")
    config_data = yaml.safe_load(config_file)
    genome_file = open(config_data.get(CONFIG_GENOME_FILE))
    genomes: Dict[str, List[str]] = {}
    line: str = genome_file.readline()
    header: str = ""
    while len(line) != 0:

        # ">" indicates a header, sets that as the current genome to add chromosomes to
        if line.startswith(">"):
            header = line.replace(">", "").replace("\n", "")

        # Add chromosomes to the current genome until an empty line, another header, or the end of file is found
        else:
            chromosomes: List[str] = []
            while len(line) != 0 and not line.startswith(">") and line != "\n":
                chromosome: str = line.replace("$", "").replace("\n", "")
                chromosomes.append(chromosome)
                line = genome_file.readline()
            genomes[header] = chromosomes
        line = genome_file.readline()

    return genomes


def parse_tree(config_dir: str) -> Optional[Tree]:
    """
    Parses the newick tree structure given in config.yaml

    Parameters
    ----------
    config_dir : str
        Directory of config.yaml containing the tree structure

    Returns
    -------
    Optional[Tree]
        Tree object converted from the newick tree found in the yaml file
    """
    config_file = open(config_dir, "r")
    config_data = yaml.safe_load(config_file)
    return Phylo.read(StringIO(config_data.get(CONFIG_TREE_STRUCTURE)), "newick")


def parse_medians(graph_nodes: List[GenomeNode]) -> List[GenomeNode]:
    """
    Get the median nodes from a list of GenomeNodes

    Parameters
    ----------
    graph_nodes : List[GenomeNode]
        List of GraphNodes to parse the medians from

    Returns
    -------
    Dict[Clade, List[Clade]]
        Key: median to reconstruct, value: list of 3 neighboring clades
    """
    medians: List[GenomeNode] = []
    for node in graph_nodes:
        if (len(node.neighbors)) == 3:
            medians.append(GenomeNode(node.name, node.neighbors, node.genome_id))
        # TODO: Exception handling for illegal tree structures (eg. node with > 3 neighbors)

    return medians


def genome_nodes_from_tree(tree: Tree) -> List[GenomeNode]:
    """
    Converts a tree into a networkx graph consisting of GenomeNode representations of each node

    Parameters
    ----------
    tree : Tree
        Tree object to convert into a graph

    Returns
    -------
    List[GenomeNode]
        A list of GenomeNodes representing each node, their neighbors, and their unique IDs
    """
    terminals = tree.get_terminals()
    nonterminals = tree.get_nonterminals()
    graph_indexes = {}
    node_index = 0
    for t in terminals:
        graph_indexes[t.name] = node_index
        node_index += 1
    for nt in nonterminals:
        if nt.name is not None and len(nt.clades) > 0:
            graph_indexes[nt.name] = node_index
            node_index += 1

    graph: Graph = Graph()
    for nt in nonterminals:
        if nt.name is not None and len(nt.clades) > 0:
            for clade in nt.clades:
                graph.add_edge(nt.name, clade.name)

    graph_nodes = []
    for node in graph:
        genome_id = graph_indexes[node]
        neighbor_ids = []
        for neighbor in graph.neighbors(node):
            neighbor_ids.append(graph_indexes[neighbor])
        graph_nodes.append(GenomeNode(node, neighbor_ids, genome_id))

    return graph_nodes


def count_genes(genomes: Dict[str, List[str]]) -> int:
    """
    Counts the number of genes in each chromosome.
    Genomes must all have the same number of genes as compared to the first genome in genomes

    Parameters
    ----------
    genomes : Dict[str, List[str]]
        Dictionary of all the genomes as produced from parse_genomes()

    Returns
    -------
    int
        The number of genes in each genome
    """
    final_count: int = 0
    for genome, chromosomes in genomes.items():
        count: int = 0
        for chromosome in chromosomes:
            count += len(chromosome.strip().split(" "))

        # Each genome must have the same number of genes (as compared to the first genome in genomes)
        if genome == list(genomes.keys())[0]:
            final_count = count
        elif final_count != count:
            print("Different numbers of genes in the genomes (check [{}] or the first genome for anomalies). \
                    Exiting.\n".format(genome))
            exit(1)

    return final_count


def small_phylogeny():
    """
    Reconstructs the ancestor(s) of known modern genomes given an unrooted binary phylogenetic tree
    using the Pathgroups algorithm.

    """
    tree: Tree = parse_tree(CONFIG_DIR)
    genomes: Dict[str, List[str]] = parse_genomes(CONFIG_DIR)
    genome_nodes: List[GenomeNode] = genome_nodes_from_tree(tree)
    median_nodes: List[GenomeNode] = parse_medians(genome_nodes)

    num_ancestor = len(tree.get_nonterminals())
    num_leaves = len(tree.get_terminals())
    num_genes = count_genes(genomes)
    all_genomes: List[GenomeInString] = []
    for chromosomes in genomes.values():
        all_genomes.insert(0, GenomeInString(chromosomes))

    ts: TreeStructure = TreeStructure(num_ancestor, num_leaves, num_genes, None, None, None, all_genomes)

    for median in median_nodes:
        print(str(median.genome_id) + str(median.neighbors))
        ts.set_tree_structure(median.genome_id, median.neighbors[0],
                              median.neighbors[1], median.neighbors[2])

    sp: SmallPhylogeny = SmallPhylogeny(ts)
    sp.get_result()

    for i in range(0, len(ts.medians)):
        ts.medians[i].get_ancestors()
        print("before optimization, reconstructed ancestors")
        for j in range(0, len(ts.medians[i].medians)):
            print("chr {}\n {}".format(j, ts.medians[i].medians[j]))

    reconstructed_paths: List[PGMPathForAGenome] = []

    # Leaf paths added first
    if ts.number_of_leaves >= 0:
        reconstructed_paths = [ts.all_paths[i] for i in range(0, ts.number_of_leaves)]

    # Ancestor paths added second
    for i in range(ts.number_of_leaves, ts.number_of_leaves + ts.number_of_ancestors):
        reconstructed_paths.append(PGMPathForAGenome(ts.get_pgm_path(ts.medians[i - ts.number_of_leaves].medians, i)))

    relation: List[List[int]] = ts.get_relation()
    reconstructed_dist: int = 0
    before_optimization: str = ""
    for i in range(0, len(relation) - 1):
        for j in range(i + 1, len(relation)):
            if relation[i][j] == 2 or relation[j][i] == 2:
                p1: List[PGMPath] = reconstructed_paths[i].paths
                p2: List[PGMPath] = reconstructed_paths[j].paths
                cur_dist: int = ts.medians[0].get_distance(p1, p2)
                reconstructed_dist += cur_dist
                before_optimization += "  d({r},{c})={d}".format(r=str(i), c=str(j), d=str(cur_dist))

    print("before optimization:\n" + before_optimization)
    print("total distance: " + str(reconstructed_dist))

    # Section 4: optimize the result

    mi: MedianIteration = MedianIteration(ts.number_of_leaves, ts.number_of_ancestors, ts.gene_number,
                                          ts.leaves, reconstructed_paths, ts.medians, ts.node_int, ts.node_string)
    mi.optimize_result(1, 50)
    after_optimization: str = ""
    optimized_dist: int = 0
    for i in range(0, len(relation) - 1):
        for j in range(i + 1, len(relation)):
            if relation[i][j] == 2 or relation[j][i] == 2:
                p1: List[PGMPath] = reconstructed_paths[i].paths
                p2: List[PGMPath] = reconstructed_paths[j].paths
                cur_dist: int = ts.medians[0].get_distance(p1, p2)
                optimized_dist += cur_dist
                after_optimization += "  d({r},{c})={d}".format(r=str(i), c=str(j), d=str(cur_dist))

    print("after optimization:\n" + after_optimization)
    print("total distance: " + str(optimized_dist))

    for i in range(0, len(ts.medians)):
        ts.medians[i].get_ancestors()
        print("reconstructed ancestors:")
        for j in range(0, len(ts.medians[i].medians)):
            print("chr {}\n {}".format(j, ts.medians[i].medians[j]))


def genome_aliquoting():
    """
    See the 2010 paper, section 2.5

    """

    print("This is genome aliquoting")


def dcj_rearrangements():
    """
    Performs double cut-and-join (DCJ) operations until the source genome matches the target genome,
    records the state of the intermediate genomes and their distances to the target genome at each step

    Performs DCJ operations on the first 2 genomes found in the genome file
    """
    # Create the dictionary of genomes from the input file
    genomes: Dict[str, List[str]] = parse_genomes(CONFIG_DIR)

    # Get the first 2 genomes from the input file
    values_view = genomes.values()
    value_iterator = iter(values_view)
    genome1: List[str] = next(value_iterator)
    genome2: List[str] = next(value_iterator)

    # Calculate the initial BPG distance
    bpg_dist: BPGDistance = BPGDistance(genome1, genome2)
    bpg_dist.calculate_distance()
    cur_dist: int = bpg_dist.distance

    # Perform DCJ operations until distance == 0 or there are no more DCJ operations to perform (?)
    operation_types: List[int] = [OperationTypes.INVERSION,
                                  OperationTypes.TRANSLOCATION,
                                  OperationTypes.FISSION,
                                  OperationTypes.FUSION]
    dcj: DCJOperations = DCJOperations(genome1, genome2)
    dcj.initial_value()
    more: bool = True
    while cur_dist > 0 and more:
        more = False
        rearrange_state: List[GenomeInString] = dcj.get_result(1, 30, -2, operation_types, 10)
        if len(rearrange_state) != 0:
            more = True
            for genome in rearrange_state:
                print("*******")
                for i in range(len(genome.chromosomes)):
                    print("Chromosome " + str(i) + "\n" + genome.chromosomes[i])

            new_genome: GenomeInString = rearrange_state[len(rearrange_state) - 1]
            bpg_dist = BPGDistance(new_genome.chromosomes, genome2)
            bpg_dist.calculate_distance()
            cur_dist = bpg_dist.distance
            print("a run, steps: " + str(len(rearrange_state)) + ", cur_dist: " + str(cur_dist))
            dcj = DCJOperations(new_genome.chromosomes, genome2)
            dcj.initial_value()


def get_algorithm(alg: str):
    """
    Calls the appropriate function based on the user input.

    Parameters
    ----------
    alg : str
        User input, the name of the desired algorithm
    """
<<<<<<< HEAD
    # Essentially a switch statement
    return {
        #"SmallPhylogeny": small_phylogeny(),
        "GenomeAliquoting": genome_aliquoting(),
        "DCJRearrangements": dcj_rearrangements()
    }.get(alg, "Algorithm doesn't exist")
=======
    if alg == "SmallPhylogeny":
        small_phylogeny()
    elif alg == "GenomeAliquoting":
        genome_aliquoting()
    elif alg == "DCJRearrangements":
        dcj_rearrangements()
    else:
        print("Algorithm not supported by this program. Supported algorithms:\n" +
              "- SmallPhylogeny\n" +
              "- GenomeAliquoting\n" +
              "- DCJRearrangements\n\n" +
              "Exiting.")
        exit(1)
>>>>>>> 3114fd5c


def main():
    # algorithm = sys.argv[1]  # The first argument when calling the program
<<<<<<< HEAD
    output = get_algorithm("DCJRearrangements")
    print(output)
=======
    algorithm = "DCJRearrangements"
    get_algorithm(algorithm)
>>>>>>> 3114fd5c


if __name__ == '__main__':
    main()<|MERGE_RESOLUTION|>--- conflicted
+++ resolved
@@ -374,14 +374,6 @@
     alg : str
         User input, the name of the desired algorithm
     """
-<<<<<<< HEAD
-    # Essentially a switch statement
-    return {
-        #"SmallPhylogeny": small_phylogeny(),
-        "GenomeAliquoting": genome_aliquoting(),
-        "DCJRearrangements": dcj_rearrangements()
-    }.get(alg, "Algorithm doesn't exist")
-=======
     if alg == "SmallPhylogeny":
         small_phylogeny()
     elif alg == "GenomeAliquoting":
@@ -395,18 +387,12 @@
               "- DCJRearrangements\n\n" +
               "Exiting.")
         exit(1)
->>>>>>> 3114fd5c
 
 
 def main():
     # algorithm = sys.argv[1]  # The first argument when calling the program
-<<<<<<< HEAD
-    output = get_algorithm("DCJRearrangements")
-    print(output)
-=======
     algorithm = "DCJRearrangements"
     get_algorithm(algorithm)
->>>>>>> 3114fd5c
 
 
 if __name__ == '__main__':
