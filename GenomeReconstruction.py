import threading
import time
from io import StringIO
from typing import List, Dict, ValuesView, Iterator, TextIO, Any, Optional
<<<<<<< HEAD
=======
import time
import threading
import sys
import io
>>>>>>> 94584b24

import yaml
from Bio import Phylo
from numpy.core.multiarray import ndarray

import NetworkxNode
from Aliquoting import Aliquoting
from BPGDistance import BPGDistance
from DCJOperation import OperationTypes
from DCJRearrangement import DCJRearrangement
from Genome import Genome, split_at_whitespace
from GroupGraph import GroupGraph
from MedianIteration import MedianIteration
from PGMPathForAGenome import PGMPathForAGenome
from SmallPhylogeny import SmallPhylogeny
from TreeStructure import TreeStructure

"""
 Driver program for Pythgroups
 
 Command line usage: 
 $ python [directory of GenomeReconstruction.py] [algorithm]
 where [algorithm] is the desired genome reconstruction algorithm:
    - SmallPhylogeny
    - GenomeAliquoting
    - DCJRearrangements
    - GenomeHalving
 
 Based on the small phylogeny program developed by C.Zheng & D.Sankoff (2011)

 Author: Oskar Jensen
"""

# General
if len(sys.argv) > 1:
    CONFIG_FILE = sys.argv[1]
else:
    CONFIG_FILE = "config.yaml"

CONFIG_ALGORITHM = "algorithm"
CONFIG_GENOME_FILE = "genome_file"
CONFIG_USE_GF_PARSER = "use_gene_family_parser"

# SmallPhylogeny
CONFIG_TREE_STRUCTURE = "tree_structure"
CONFIG_SHOW_DIAGRAM = "show_diagram"
CONFIG_SHOW_DCJR = "show_DCJR"
CONFIG_OPTIMIZATION_ROUNDS = "optimization_rounds"

# DCJRearrangements
CONFIG_OPERATIONS = "operations"
CONFIG_VERBOSE_OUTPUT = "verbose_output"
CONFIG_MINIMUM_CHROMOSOME = "minimum_chromosome"
CONFIG_MAXIMUM_CHROMOSOME = "maximum_chromosome"
CONFIG_WHICH_CHROMOSOME = "which_chromosome"
CONFIG_NUMBER_OPERATIONS = "number_of_operations"

# GGH
CONFIG_GENOME_REPLACE = "genome_to_replace"


class SpinnerThread(threading.Thread):
    """
    Used for the progress spinner
    """

    def __init__(self):
        super().__init__(target=self._spin)
        self._stopevent = threading.Event()

    def stop(self):
        self._stopevent.set()

    def _spin(self):
        while not self._stopevent.isSet():
            for t in '|/-\\':
                print("\rPerforming initial reconstruction... {}".format(t), end="")
                time.sleep(0.4)
        print("\bComplete", end="")


def config_get(parameter: str) -> Any:
    """ Shorthand for getting a parameter from the config file

    Parameters
    ----------
    parameter :
        Parameter to get the data from in the config file

    Returns
    -------
    Any
        The data from the specified parameter
    """
    try:
        with open(CONFIG_FILE, "r") as config_file:
            config_contents = yaml.safe_load(config_file)
            parameter_data = config_contents.get(parameter)
        return parameter_data
    except yaml.YAMLError:
        print("YAMLError: invalid yaml file \'{}\'".format(CONFIG_FILE))
        exit(1)
    except FileNotFoundError:
        print("FileNotFoundError: [Errno 2] No such file or directory: \'{}\'".format(CONFIG_FILE))
        exit(1)
    except:
        print("Error parsing file \'{}\'".format(CONFIG_FILE))
        exit(1)


def parse_genomes() -> Dict[str, List[str]]:
    """
    Parses the genome data from a file into a dictionary containing each genome and their chromosomes

    Returns
    -------
    Dict[str, List[str]]
        A dictionary containing each genome's chromosomes,
        where keys are genome headers and values are lists of chromosomes
    """
    if bool(config_get(CONFIG_USE_GF_PARSER)):
        parsed_file = InputPreprocessing.parse_gene_file(CONFIG_FILE, CONFIG_GENOME_FILE)
        grouped_genomes = InputPreprocessing.group_genomes(parsed_file)
        genome_str = InputPreprocessing.to_pathgroups_format(grouped_genomes)
    else:
        with open(config_get(CONFIG_GENOME_FILE), "r") as file:
            genome_str: str = file.read()

    buf = io.StringIO(genome_str)
    genomes: Dict[str, List[str]] = dict()
    line: str = buf.readline()
    header: str = str()

    while len(line) != 0:

        # ">" indicates a header, sets that as the current genome to add chromosomes to
        if line.startswith(">"):
            header = line.replace(">", "").replace("\n", "")

        # Add chromosomes to the current genome until an empty line, another header, or the end of file is found
        else:
            chromosomes: List[str] = list()
            while len(line) != 0 and not line.startswith(">") and line != "\n":
                clean_input: str = line.replace("$", "").replace("\n", "")
                chromosome: str = str().join([string.strip() + " "
                                              for string in clean_input.strip().split(" ")
                                              if string.strip() != ""])

                chromosomes.append(chromosome)
                line = buf.readline()
            genomes[header] = chromosomes
        line = buf.readline()

    return genomes


def count_genes(genomes: Dict[str, List[str]]) -> int:
    """
    Counts the number of genes in each chromosome.
    Genomes must all have the same number of genes as compared to the first genome in genomes

    Parameters
    ----------
    genomes : Dict[str, List[str]]
        Dictionary of all the genomes as produced from parse_genomes()

    Returns
    -------
    int
        The number of genes in each genome
    """
    final_count: int = 0

    for genome, chromosomes in genomes.items():
        count: int = 0

        for chromosome in chromosomes:
            count += len(split_at_whitespace(chromosome))

        # Each genome must have the same number of genes (as compared to the first genome in genomes)
        if genome == list(genomes.keys())[0]:
            final_count = count
        elif final_count != count:
            raise Exception("Different numbers of genes in the genomes (check [{}] or the first genome for anomalies). \
                            Exiting.\n".format(genome))

    return final_count


def count_ploidy(poly: List[str]) -> int:
    highest_ploidy: int = 0

    for chromosome in poly:
        for gene in split_at_whitespace(chromosome):
            if highest_ploidy < ord(gene[-1]):
                highest_ploidy = ord(gene[-1])

    return highest_ploidy - 96


def small_phylogeny():
    """
    Reconstructs the ancestor(s) of known modern leaf_genomes given an unrooted binary phylogenetic tree
    using the Pathgroups algorithm.

    """
    show_diagram = config_get(CONFIG_SHOW_DIAGRAM)
    show_dcjr = config_get(CONFIG_SHOW_DCJR)
    optimization_rounds = int(config_get(CONFIG_OPTIMIZATION_ROUNDS))

    if type(show_diagram) is not bool:
        raise Exception("Config attribute \"show_diagram\" needs to be a boolean (True or False, "
                        "case sensitive).\n")
    if type(show_dcjr) is not bool:
        raise Exception("Config attribute \"show_dcjr\" needs to be a boolean (True or False, "
                        "case sensitive).\n")
    if optimization_rounds < 0:
        raise Exception("Config attribute \"optimization_rounds\" must be at least 0\n")

    # # # # # # # # # # # # # # #
    # Step 1: Parse input data  #
    # # # # # # # # # # # # # # #

    tree = Phylo.read(StringIO(config_get(CONFIG_TREE_STRUCTURE)), "newick")
    leaf_genomes: Dict[str, List[str]] = parse_genomes()
    genome_nodes: List[NetworkxNode] = NetworkxNode.genome_nodes_from_tree(tree, list(leaf_genomes.keys()))
    median_nodes: List[NetworkxNode] = NetworkxNode.parse_medians(genome_nodes)

    # # # # # # # # # # # # # # # # # # # # # # # # # #
    # Step 2: Set up tree structure for the algorithm #
    # # # # # # # # # # # # # # # # # # # # # # # # # #

    num_ancestor = len([node for node in tree.get_nonterminals() if node.name is not None])
    num_leaves = len([node for node in tree.get_terminals() if node.name is not None])  # don't count unnamed nodes
    num_genes = count_genes(leaf_genomes)
    all_genomes: List[Genome] = list()

    for chromosomes in leaf_genomes.values():
        all_genomes.append(Genome.from_strings(chromosomes))

    ts: TreeStructure = TreeStructure(num_ancestor, num_leaves, num_genes, None, None, None, all_genomes)

    for median in median_nodes:
        ts.set_tree_structure(median.genome_id, median.neighbors[0],
                              median.neighbors[1], median.neighbors[2])

    # # # # # # # # # # # # # # # # # # # # # # # # # # # # #
    # Step 3: Ancestor reconstruction, before optimization  #
    # # # # # # # # # # # # # # # # # # # # # # # # # # # # #

    sp: SmallPhylogeny = SmallPhylogeny(ts, True)

    # run sp.get_result in a separate thread from the progress spinner
    task = threading.Thread(target=sp.get_result)
    task.start()

    # progress spinner for before optimization step
    spin_thread = SpinnerThread()
    spin_thread.start()

    task.join()
    spin_thread.stop()
    spin_thread.join()

    median_genomes: Dict[str, List[str]] = dict()

    print("\n\nReconstructed ancestors (pre-optimization):")
    for i in range(0, len(ts.medians)):
        ts.medians[i].get_ancestors()
        median_node: NetworkxNode = NetworkxNode.get_node(genome_nodes, i + num_leaves)
        median_genomes[median_node.name] = []
        print(">{}".format(median_node.name))
        for j in range(0, len(ts.medians[i].median)):
            chromosome: str = ts.medians[i].median[j]
            median_genomes[median_node.name].append(chromosome)
            print("{} $".format(chromosome))
        print("")

    all_genomes: Dict[str, List[str]] = {**leaf_genomes, **median_genomes}

    reconstructed_paths: List[PGMPathForAGenome] = []

    # Leaf paths added first
    if ts.number_of_leaves >= 0:
        reconstructed_paths = [ts.all_paths[i] for i in range(ts.number_of_leaves)]

    # Ancestor paths added second
    for i in range(ts.number_of_leaves, ts.number_of_leaves + ts.number_of_ancestors):
        chromosome_strings: List[str] = ts.medians[i - ts.number_of_leaves].median
        median_genome: Genome = Genome.from_strings(chromosome_strings)

        reconstructed_paths.append(PGMPathForAGenome(ts.get_pgm_path(median_genome, i)))

    relation: ndarray = ts.get_relation()
    reconstructed_dist: int = int()

    print("Calculated distances:")
    for i in range(0, len(relation) - 1):
        for j in range(i + 1, len(relation)):
            if relation[i][j] == 2 or relation[j][i] == 2:
                p1: List[Dict[str, int]] = reconstructed_paths[i].paths
                p2: List[Dict[str, int]] = reconstructed_paths[j].paths

                cur_dist: int = ts.medians[0].get_distance(p1, p2)
                reconstructed_dist += cur_dist

                node1: NetworkxNode = NetworkxNode.get_node(genome_nodes, i)
                node2: NetworkxNode = NetworkxNode.get_node(genome_nodes, j)
                print("d({r}, {c}) = {d}".format(r=str(node1.name), c=str(node2.name), d=str(cur_dist)))

    print("Total distance: " + str(reconstructed_dist))
    print("")

    # # # # # # # # # # # # # # # # # # # # # # # # # # # # #
    # Section 4: Ancestor reconstruction, optimization step #
    # # # # # # # # # # # # # # # # # # # # # # # # # # # # #

    mi: MedianIteration = MedianIteration(ts.number_of_leaves, ts.number_of_ancestors, ts.gene_number,
                                          ts.leaves, reconstructed_paths, ts.medians, ts.node_int, ts.node_string)
    mi.optimize_result(1, optimization_rounds)
    optimized_dist: int = int()

    print("\nReconstructed ancestors (post-optimization):")
    for i in range(0, len(ts.medians)):
        ts.medians[i].get_ancestors()
        median_node: NetworkxNode = NetworkxNode.get_node(genome_nodes, i + num_leaves)
        print(">{}".format(median_node.name))
        for j in range(0, len(ts.medians[i].median)):
            print("{} $".format(ts.medians[i].median[j]))
        print("")

    distances: Dict[(str, str), str] = {}

    print("Calculated distances:")
    for i in range(0, len(relation) - 1):
        for j in range(i + 1, len(relation)):
            if relation[i][j] == 2 or relation[j][i] == 2:
                p1: List[Dict[str, int]] = mi.all_paths[i].paths
                p2: List[Dict[str, int]] = mi.all_paths[j].paths

                cur_dist: int = mi.medians[0].get_distance(p1, p2)
                optimized_dist += cur_dist

                node1: NetworkxNode = NetworkxNode.get_node(genome_nodes, i)
                node2: NetworkxNode = NetworkxNode.get_node(genome_nodes, j)
                print("d({r},{c})={d}".format(r=str(node1.name), c=str(node2.name), d=str(cur_dist)))
                distances[(node1, node2)] = str(cur_dist)
                if show_dcjr:
                    dcj_genomes: Dict[str, List[str]] = {node1.name: all_genomes[node1.name],
                                                         node2.name: all_genomes[node2.name]}
                    dcj_rearrangements(False, dcj_genomes)

    print("Total distance: " + str(optimized_dist))

    if show_diagram:
        NetworkxNode.print_tree_structure(genome_nodes, distances)


def genome_aliquoting():
    """
    See the 2010 paper, section 2.5

    """
<<<<<<< HEAD
    # Create the dictionary of genomes from the input file
    genomes: Dict[str, List[str]] = parse_genomes()

    # Get the first 2 genomes from the input file
    values_view: ValuesView[List[str]] = genomes.values()
    value_iterator: Iterator[List[str]] = iter(values_view)
    polyd: List[str] = next(value_iterator)
    reference: List[str] = next(value_iterator)
    ploidy: int = count_ploidy(polyd)

    # Get Aliquoting configuration options
    to_replace: int = config_get(CONFIG_GENOME_REPLACE)
    if type(to_replace) is not int:
        raise Exception("Config attribute \"genome_to_replace\" needs to be a number.\n")
    elif to_replace not in range(0, ploidy + 1):
        raise Exception("Genome to replace must be non-negative and less than the number of poly genome copies (n).\n")

    # Perform Guided Genome Halving on the given polyd genome
    ggh: Aliquoting = Aliquoting(Genome.from_strings(polyd), Genome.from_strings(reference), to_replace, ploidy)
    ggh.get_result()

    bpg_distance: BPGDistance = BPGDistance(Genome.from_strings(polyd), ggh.ancestor_AA)
    bpg_distance.calculate_distance()
    distance_1: int = bpg_distance.distance

    bpg_distance = BPGDistance(Genome.from_strings(reference), ggh.ancestor_A)
    bpg_distance.calculate_distance()
    distance_2: int = bpg_distance.distance

    total_distance: int = distance_1 + distance_2

    print("\nd(AA, tetra) = " + str(distance_1) + " | d(A,outgroup) = " + str(distance_2), " | total = " +
          str(total_distance) + "\n")

    print("\n-\nGenome ancestor_AA:\n")

    for i in range(len(ggh.ancestor_AA.chromosomes)):
        print(str(ggh.ancestor_AA.chromosomes[i]))

    print("\n-\nGenome ancestor_A:\n")

    for i in range(len(ggh.ancestor_A.chromosomes)):
        print(str(ggh.ancestor_A.chromosomes[i]))
=======
    print("Genome Aliquoting is a work in progress")
>>>>>>> 94584b24


def dcj_rearrangements(verbose_output: bool, genomes: Optional[Dict[str, List[str]]] = None):
    """
    Performs double cut-and-join (DCJ) operations until the source genome matches the target genome,
    records the state of the intermediate genomes and their distances to the target genome at each step

    Performs DCJ operations on the first 2 genomes found in the genome file
    """
    if type(verbose_output) is not bool:
        raise Exception("Config attribute \"verbose_output\" needs to be a boolean (True or False, "
                        "case sensitive).\n")

    # If genomes aren't specified, just read from the input file
    if genomes is None:
        genomes = parse_genomes()

    # Get the first 2 genomes from the input file
    values_view = genomes.values()
    value_iterator = iter(values_view)
    genome1: List[str] = next(value_iterator)
    genome2: List[str] = next(value_iterator)

    keys_view = genomes.keys()
    key_iterator = iter(keys_view)
    genome1_name: str = next(key_iterator)
    genome2_name: str = next(key_iterator)

    # Calculate the initial BPG distance
    bpg_dist: BPGDistance = BPGDistance(Genome.from_strings(genome1), Genome.from_strings(genome2))
    bpg_dist.calculate_distance()
    cur_dist: int = bpg_dist.distance

    # Get DCJ configuration options from config file
    config_file: TextIO = open(CONFIG_FILE)
    config_data = yaml.safe_load(config_file)
    config_file.close()
    operation_types: List[int] = list()

    for operation in config_data.get(CONFIG_OPERATIONS):
        if operation.lower() == "inversion" and OperationTypes.INVERSION not in operation_types:
            operation_types.append(OperationTypes.INVERSION)
        elif operation.lower() == "translocation" and OperationTypes.TRANSLOCATION not in operation_types:
            operation_types.append(OperationTypes.TRANSLOCATION)
        elif operation.lower() == "fission" and OperationTypes.FISSION not in operation_types:
            operation_types.append(OperationTypes.FISSION)
        elif operation.lower() == "fusion" and OperationTypes.FUSION not in operation_types:
            operation_types.append(OperationTypes.FUSION)
        else:
            raise Exception("Invalid operation type: {}\n"
                            "Valid types: [ inversion | translocation | fission | fusion ]\n".format(operation))

    minimum_chromosome: int = config_data.get(CONFIG_MINIMUM_CHROMOSOME)
    if type(minimum_chromosome) is not int:
        raise Exception("Config attribute \"minimum_chromosome\" must be a number.\n")

    maximum_chromosome: int = config_data.get(CONFIG_MAXIMUM_CHROMOSOME)
    if type(maximum_chromosome) is not int:
        raise Exception("Config attribute \"maximum_chromosome\" must be a number.\n")

    which_chromosome: int = config_data.get(CONFIG_WHICH_CHROMOSOME)
    if type(which_chromosome) is not int:
        raise Exception("Config attribute \"which_chromosome\" must be a number.\n")

    number_operations: int = config_data.get(CONFIG_NUMBER_OPERATIONS)
    if type(number_operations) is not int:
        raise Exception("Config attribute \"number_of_operations\" must be a number.\n")

    # Perform DCJ operations until distance == 0 or there are no more DCJ operations to perform
    operation_counts: Dict[int, int] = {OperationTypes.INVERSION: 0,
                                        OperationTypes.TRANSLOCATION: 0,
                                        OperationTypes.FISSION: 0,
                                        OperationTypes.FUSION: 0}
    dcj: DCJRearrangement = DCJRearrangement(Genome.from_strings(genome1), Genome.from_strings(genome2), verbose_output)
    dcj.initial_value()
    more: bool = True

    while cur_dist > 0 and more:
        more = False
        rearrange_state: List[Genome] = dcj.get_result(minimum_chromosome,
                                                       maximum_chromosome,
                                                       which_chromosome,
                                                       operation_types,
                                                       number_operations)

        if len(rearrange_state) != 0:
            more = True
            if verbose_output:
                for genome in rearrange_state:
                    print("*******")
                    for i in range(len(genome.chromosomes)):
                        print("Chromosome " + str(i) + "\n" + str(genome.chromosomes[i]))

            new_genome: Genome = rearrange_state[len(rearrange_state) - 1]
            bpg_dist = BPGDistance(Genome(new_genome.chromosomes), Genome.from_strings(genome2))
            bpg_dist.calculate_distance()
            cur_dist = bpg_dist.distance
            if verbose_output:
                print("a run, steps: " + str(len(rearrange_state)) + ", cur_dist: " + str(cur_dist))
            else:
                print("\rCalculating DCJRearrangements, ""current distance between {g1} and {g2}: {d}".format(
                        g1=genome1_name, g2=genome2_name, d=cur_dist), end="")

            for key, value in operation_counts.items():
                operation_counts[key] += dcj.operation_counts[key]
            dcj = DCJRearrangement(Genome(new_genome.chromosomes), Genome.from_strings(genome2), verbose_output)
            dcj.initial_value()

    print("\r\tTotal number of DCJ operations performed for {g1} to {g2} is {td}, including:\n"
          "\tx{inv} inversions, x{tra} translocations, x{fis} fissions, x{fus} fusions.\n"
          "\tRemaining BPG distance between genomes after operations: {d}".format(
            g1=genome1_name, g2=genome2_name, td=sum(operation_counts.values()),
            inv=operation_counts[OperationTypes.INVERSION], tra=operation_counts[OperationTypes.TRANSLOCATION],
            fis=operation_counts[OperationTypes.FISSION], fus=operation_counts[OperationTypes.FUSION], d=cur_dist))


def genome_halving():
    # Create the dictionary of genomes from the input file
    genomes: Dict[str, List[str]] = parse_genomes()

    # Get the first 2 genomes from the input file
    values_view: ValuesView[List[str]] = genomes.values()
    value_iterator: Iterator[List[str]] = iter(values_view)
    tetrad: List[str] = next(value_iterator)
    outgroup: List[str] = next(value_iterator)

    # Get GenomeHalving configuration options
    to_replace: int = config_get(CONFIG_GENOME_REPLACE)
    if type(to_replace) is not int:
        raise Exception("Config attribute \"genome_to_replace\" needs to be a number.\n")
    elif to_replace not in range(0, 3):
        raise Exception("Genome to replace must be 0, 1, or 2.\n")

    # Perform Guided Genome Halving on the given tetrad and outgroup genomes
    ggh: GroupGraph = GroupGraph(Genome.from_strings(tetrad), Genome.from_strings(outgroup), to_replace)
    ggh.get_result()

    bpg_distance: BPGDistance = BPGDistance(Genome.from_strings(tetrad), ggh.ancestor_AA)
    bpg_distance.calculate_distance()
    distance_1: int = bpg_distance.distance

    bpg_distance = BPGDistance(Genome.from_strings(outgroup), ggh.ancestor_A)
    bpg_distance.calculate_distance()
    distance_2: int = bpg_distance.distance

    total_distance: int = distance_1 + distance_2

    print("\nd(AA, tetra) = " + str(distance_1) + " | d(A,outgroup) = " + str(distance_2), " | total = " +
          str(total_distance) + "\n")

    print("\n-\nGenome ancestor_AA:\n")

    for i in range(len(ggh.ancestor_AA.chromosomes)):
        print(str(ggh.ancestor_AA.chromosomes[i]))

    print("\n-\nGenome ancestor_A:\n")

    for i in range(len(ggh.ancestor_A.chromosomes)):
        print(str(ggh.ancestor_A.chromosomes[i]))


def get_algorithm(alg: str):
    """
    Calls the appropriate function based on the user input.

    Parameters
    ----------
    alg : str
        User input, the name of the desired algorithm
    """
    if alg == "SmallPhylogeny":
        small_phylogeny()
    elif alg == "GenomeAliquoting":
        genome_aliquoting()
    elif alg == "DCJRearrangements":
        dcj_rearrangements(bool(config_get("verbose_output")))
    elif alg == "GenomeHalving":
        genome_halving()
    else:
        raise Exception("Algorithm not supported by this program. Supported algorithms:\n"
                        "- SmallPhylogeny\n"
                        "- GenomeAliquoting\n"
                        "- DCJRearrangements\n"
                        "- GenomeHalving\n\n")


def main():
    algorithm: str = config_get(CONFIG_ALGORITHM)
    get_algorithm(algorithm)


if __name__ == '__main__':
    # cProfile.run('main()')
    main()<|MERGE_RESOLUTION|>--- conflicted
+++ resolved
@@ -1,20 +1,16 @@
-import threading
-import time
 from io import StringIO
 from typing import List, Dict, ValuesView, Iterator, TextIO, Any, Optional
-<<<<<<< HEAD
-=======
 import time
 import threading
 import sys
 import io
->>>>>>> 94584b24
 
 import yaml
 from Bio import Phylo
 from numpy.core.multiarray import ndarray
 
 import NetworkxNode
+import InputPreprocessing
 from Aliquoting import Aliquoting
 from BPGDistance import BPGDistance
 from DCJOperation import OperationTypes
@@ -372,7 +368,6 @@
     See the 2010 paper, section 2.5
 
     """
-<<<<<<< HEAD
     # Create the dictionary of genomes from the input file
     genomes: Dict[str, List[str]] = parse_genomes()
 
@@ -416,9 +411,6 @@
 
     for i in range(len(ggh.ancestor_A.chromosomes)):
         print(str(ggh.ancestor_A.chromosomes[i]))
-=======
-    print("Genome Aliquoting is a work in progress")
->>>>>>> 94584b24
 
 
 def dcj_rearrangements(verbose_output: bool, genomes: Optional[Dict[str, List[str]]] = None):
