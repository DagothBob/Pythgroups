--- conflicted
+++ resolved
@@ -1,23 +1,15 @@
 import cProfile
 import threading
-import time
 from io import StringIO
 from typing import List, Dict, Optional, ValuesView, Iterator, TextIO
-<<<<<<< HEAD
 import time
 import threading
 
 import yaml
 from Bio import Phylo
 from Bio.Phylo.Newick import Tree
-=======
-
-import yaml
-from Bio import Phylo
-from Bio.Phylo.Newick import Tree, Clade
 from networkx import Graph
 from numpy.core.multiarray import ndarray
->>>>>>> d1673eaa
 
 import InputPreprocessing
 from BPGDistance import BPGDistance
@@ -148,78 +140,6 @@
     return tree_data
 
 
-<<<<<<< HEAD
-=======
-def parse_medians(graph_nodes: List[NetworkxNode]) -> List[NetworkxNode]:
-    """
-    Get the median nodes from a list of GenomeNodes
-
-    Parameters
-    ----------
-    graph_nodes : List[NetworkxNode]
-        List of GraphNodes to parse the medians from
-
-    Returns
-    -------
-    Dict[Clade, List[Clade]]
-        Key: median to reconstruct, value: list of 3 neighboring clades
-    """
-    medians: List[NetworkxNode] = list()
-    for node in graph_nodes:
-        if (len(node.neighbors)) == 3:
-            medians.append(NetworkxNode(node.name, node.neighbors, node.genome_id))
-        # TODO: Exception handling for illegal tree structures (eg. node with > 3 neighbors)
-
-    return medians
-
-
-def genome_nodes_from_tree(tree: Tree) -> List[NetworkxNode]:
-    """
-    Converts a tree into a networkx graph consisting of GenomeNode representations of each node
-
-    Parameters
-    ----------
-    tree : Tree
-        Tree object to convert into a graph
-
-    Returns
-    -------
-    List[NetworkxNode]
-        A list of GenomeNodes representing each node, their neighbors, and their unique IDs
-    """
-    terminals = tree.get_terminals()
-    nonterminals = tree.get_nonterminals()
-    graph_indexes = dict()
-    node_index = 0
-
-    for t in terminals:
-        graph_indexes[t.name] = node_index
-        node_index += 1
-
-    for nt in nonterminals:
-        if nt.name is not None and len(nt.clades) > 0:
-            graph_indexes[nt.name] = node_index
-            node_index += 1
-
-    graph: Graph = Graph()
-
-    for nt in nonterminals:
-        if nt.name is not None and len(nt.clades) > 0:
-            for clade in nt.clades:
-                graph.add_edge(nt.name, clade.name)
-
-    graph_nodes = list()
-
-    for node in graph:
-        genome_id = graph_indexes[node]
-        neighbor_ids = [graph_indexes[neighbor] for neighbor in graph.neighbors(node)]
-
-        graph_nodes.append(NetworkxNode(node, neighbor_ids, genome_id))
-
-    return graph_nodes
-
-
->>>>>>> d1673eaa
 def count_genes(genomes: Dict[str, List[str]]) -> int:
     """
     Counts the number of genes in each chromosome.
@@ -307,13 +227,8 @@
     print("\nReconstructed ancestors (pre-optimization):")
     for i in range(0, len(ts.medians)):
         ts.medians[i].get_ancestors()
-<<<<<<< HEAD
         median_node: NetworkxNode = NetworkxNode.get_node(genome_nodes, i + num_leaves)
         print(">{}".format(median_node.name))
-=======
-        print("before optimization, reconstructed ancestors")
-
->>>>>>> d1673eaa
         for j in range(0, len(ts.medians[i].median)):
             print("chr {}\n {}".format(j, ts.medians[i].median[j]))
 
@@ -383,19 +298,10 @@
                 after_optimization += "  d({r},{c})={d}".format(r=str(node1.name), c=str(node2.name), d=str(cur_dist))
                 distances[(node1, node2)] = str(cur_dist)
 
-<<<<<<< HEAD
     print("Calculated distances:\n" + after_optimization)
     print("Total distance: " + str(optimized_dist))
 
     NetworkxNode.print_tree_structure(genome_nodes, distances)
-=======
-    for i in range(0, len(ts.medians)):
-        ts.medians[i].get_ancestors()
-        print("reconstructed ancestors:")
-
-        for j in range(0, len(ts.medians[i].median)):
-            print("chr {}\n {}".format(j, ts.medians[i].median[j]))
->>>>>>> d1673eaa
 
 
 def genome_aliquoting():
