from io import StringIO
from typing import List, Dict, Optional

import yaml
<<<<<<< HEAD
import InputPreprocessing
=======
from Bio import Phylo
from Bio.Phylo.Newick import Tree, Clade
from networkx import Graph
>>>>>>> 3e16195c

from BPGDistance import BPGDistance
from DCJOperation import OperationTypes
from DCJRearrangement import DCJRearrangement
from GenomeInString import GenomeInString
from MedianIteration import MedianIteration
from PGMPath import PGMPath
from PGMPathForAGenome import PGMPathForAGenome
from SmallPhylogeny import SmallPhylogeny
from TreeStructure import TreeStructure

"""
 Driver program for Pythgroups
 
 Command line usage: 
 $ python [directory of GenomeReconstruction.py] [algorithm]
 where [algorithm] is the desired genome reconstruction algorithm:
    - SmallPhylogeny
    - GenomeAliquoting
    - DCJRearrangements
 
 Based on the small phylogeny program developed by C.Zheng & D.Sankoff (2011)

 Author: Oskar Jensen
"""

CONFIG_DIR = "config.yaml"
CONFIG_GENOME_FILE = "genome_file"
CONFIG_TREE_STRUCTURE = "tree_structure"


def split_at_whitespace(strings: str) -> List[str]:
    """
    Strips, then splits, a string, then strips the substrings again

    Parameters
    ----------
    strings
        List of strings to operate on

    Returns
    -------
    [str]
        Set of cleaned-up strings
    """
    result: List[str] = []

    for string in strings.strip().split(" "):
        if string.strip() != "":
            result.append(string.strip())

    return result


class GenomeNode:
    """
    Represents a node in the networkx graph, containing additional information like a unique integer identifier

    Attributes
    ----------
    name : str
        Name of the genome
    neighbors : List[int]
        The genome_ids of this genome's neighbors
    genome_id : int
        Integer identifier for this genome
    """
    def __init__(self, name: str, neighbors: List[int], genome_id: int):
        """
        Constructor

        Attributes
        ----------
        name : str
            Name of the genome
        neighbors : List[int]
            The genome_ids of this genome's neighbors
        genome_id : int
            Integer identifier for this genome
        """
        self.name: str = name
        self.neighbors: List[int] = neighbors
        self.genome_id: int = genome_id


def parse_genomes(config_dir: str) -> Dict[str, List[str]]:
    """
    Parses the genome data from a file into a dictionary containing each genome and their chromosomes

    Parameters
    ----------
    config_dir : str
        Directory of the config file from which to get the genome file directory

    Returns
    -------
    Dict[str, List[str]]
        A dictionary containing each genome's chromosomes,
        where keys are genome headers and values are lists of chromosomes
    """
    config_file = open(config_dir, "r")
    config_data = yaml.safe_load(config_file)
    genome_file = open(config_data.get(CONFIG_GENOME_FILE))
    genomes: Dict[str, List[str]] = {}
    line: str = genome_file.readline()
    header: str = ""
    while len(line) != 0:

        # ">" indicates a header, sets that as the current genome to add chromosomes to
        if line.startswith(">"):
            header = line.replace(">", "").replace("\n", "")

        # Add chromosomes to the current genome until an empty line, another header, or the end of file is found
        else:
            chromosomes: List[str] = []
            while len(line) != 0 and not line.startswith(">") and line != "\n":
                chromosome: str = line.replace("$", "").replace("\n", "")
                chromosomes.append(chromosome)
                line = genome_file.readline()
            genomes[header] = chromosomes
        line = genome_file.readline()

    return genomes


def parse_tree(config_dir: str) -> Optional[Tree]:
    """
    Parses the newick tree structure given in config.yaml

    Parameters
    ----------
    config_dir : str
        Directory of config.yaml containing the tree structure

    Returns
    -------
    Optional[Tree]
        Tree object converted from the newick tree found in the yaml file
    """
    config_file = open(config_dir, "r")
    config_data = yaml.safe_load(config_file)
    return Phylo.read(StringIO(config_data.get(CONFIG_TREE_STRUCTURE)), "newick")


def parse_medians(graph_nodes: List[GenomeNode]) -> List[GenomeNode]:
    """
    Get the median nodes from a list of GenomeNodes

    Parameters
    ----------
    graph_nodes : List[GenomeNode]
        List of GraphNodes to parse the medians from

    Returns
    -------
    Dict[Clade, List[Clade]]
        Key: median to reconstruct, value: list of 3 neighboring clades
    """
    medians: List[GenomeNode] = []
    for node in graph_nodes:
        if (len(node.neighbors)) == 3:
            medians.append(GenomeNode(node.name, node.neighbors, node.genome_id))
        # TODO: Exception handling for illegal tree structures (eg. node with > 3 neighbors)

    return medians


def genome_nodes_from_tree(tree: Tree) -> List[GenomeNode]:
    """
    Converts a tree into a networkx graph consisting of GenomeNode representations of each node

    Parameters
    ----------
    tree : Tree
        Tree object to convert into a graph

    Returns
    -------
    List[GenomeNode]
        A list of GenomeNodes representing each node, their neighbors, and their unique IDs
    """
    terminals = tree.get_terminals()
    nonterminals = tree.get_nonterminals()
    graph_indexes = {}
    node_index = 0
    for t in terminals:
        graph_indexes[t.name] = node_index
        node_index += 1
    for nt in nonterminals:
        if nt.name is not None and len(nt.clades) > 0:
            graph_indexes[nt.name] = node_index
            node_index += 1

    graph: Graph = Graph()
    for nt in nonterminals:
        if nt.name is not None and len(nt.clades) > 0:
            for clade in nt.clades:
                graph.add_edge(nt.name, clade.name)

    graph_nodes = []
    for node in graph:
        genome_id = graph_indexes[node]
        neighbor_ids = []
        for neighbor in graph.neighbors(node):
            neighbor_ids.append(graph_indexes[neighbor])
        graph_nodes.append(GenomeNode(node, neighbor_ids, genome_id))

    return graph_nodes


def count_genes(genomes: Dict[str, List[str]]) -> int:
    """
    Counts the number of genes in each chromosome.
    Genomes must all have the same number of genes as compared to the first genome in genomes

    Parameters
    ----------
    genomes : Dict[str, List[str]]
        Dictionary of all the genomes as produced from parse_genomes()

    Returns
    -------
    int
        The number of genes in each genome
    """
    final_count: int = 0
    for genome, chromosomes in genomes.items():
        count: int = 0
        for chromosome in chromosomes:
            count += len(split_at_whitespace(chromosome))

        # Each genome must have the same number of genes (as compared to the first genome in genomes)
        if genome == list(genomes.keys())[0]:
            final_count = count
        elif final_count != count:
            print("Different numbers of genes in the genomes (check [{}] or the first genome for anomalies). \
                    Exiting.\n".format(genome))
            exit(1)

    return final_count


def small_phylogeny():
    """
    Reconstructs the ancestor(s) of known modern genomes given an unrooted binary phylogenetic tree
    using the Pathgroups algorithm.

    """
    tree: Tree = parse_tree(CONFIG_DIR)
    genomes: Dict[str, List[str]] = parse_genomes(CONFIG_DIR)
    genome_nodes: List[GenomeNode] = genome_nodes_from_tree(tree)
    median_nodes: List[GenomeNode] = parse_medians(genome_nodes)

    num_ancestor = len(tree.get_nonterminals())
    num_leaves = len(tree.get_terminals())
    num_genes = count_genes(genomes)
    all_genomes: List[GenomeInString] = []
    for chromosomes in genomes.values():
        all_genomes.append(GenomeInString(chromosomes))

    ts: TreeStructure = TreeStructure(num_ancestor, num_leaves, num_genes, None, None, None, all_genomes)

    for median in median_nodes:
        print(str(median.genome_id) + str(median.neighbors))
        ts.set_tree_structure(median.genome_id, median.neighbors[0],
                              median.neighbors[1], median.neighbors[2])

    sp: SmallPhylogeny = SmallPhylogeny(ts)
    sp.get_result()

    for i in range(0, len(ts.medians)):
        ts.medians[i].get_ancestors()
        print("before optimization, reconstructed ancestors")
        for j in range(0, len(ts.medians[i].medians)):
            print("chr {}\n {}".format(j, ts.medians[i].medians[j]))

    reconstructed_paths: List[PGMPathForAGenome] = []

    # Leaf paths added first
    if ts.number_of_leaves >= 0:
        reconstructed_paths = [ts.all_paths[i] for i in range(0, ts.number_of_leaves)]

    # Ancestor paths added second
    for i in range(ts.number_of_leaves, ts.number_of_leaves + ts.number_of_ancestors):
        reconstructed_paths.append(PGMPathForAGenome(ts.get_pgm_path(ts.medians[i - ts.number_of_leaves].medians, i)))

    relation: List[List[int]] = ts.get_relation()
    reconstructed_dist: int = 0
    before_optimization: str = ""
    for i in range(0, len(relation) - 1):
        for j in range(i + 1, len(relation)):
            if relation[i][j] == 2 or relation[j][i] == 2:
                p1: List[PGMPath] = reconstructed_paths[i].paths
                p2: List[PGMPath] = reconstructed_paths[j].paths
                cur_dist: int = ts.medians[0].get_distance(p1, p2)
                reconstructed_dist += cur_dist
                before_optimization += "  d({r},{c})={d}".format(r=str(i), c=str(j), d=str(cur_dist))

    print("before optimization:\n" + before_optimization)
    print("total distance: " + str(reconstructed_dist))

    # Section 4: optimize the result

    mi: MedianIteration = MedianIteration(ts.number_of_leaves, ts.number_of_ancestors, ts.gene_number,
                                          ts.leaves, reconstructed_paths, ts.medians, ts.node_int, ts.node_string)
    mi.optimize_result(1, 50)
    after_optimization: str = ""
    optimized_dist: int = 0
    for i in range(0, len(relation) - 1):
        for j in range(i + 1, len(relation)):
            if relation[i][j] == 2 or relation[j][i] == 2:
                p1: List[PGMPath] = reconstructed_paths[i].paths
                p2: List[PGMPath] = reconstructed_paths[j].paths
                cur_dist: int = ts.medians[0].get_distance(p1, p2)
                optimized_dist += cur_dist
                after_optimization += "  d({r},{c})={d}".format(r=str(i), c=str(j), d=str(cur_dist))

    print("after optimization:\n" + after_optimization)
    print("total distance: " + str(optimized_dist))

    for i in range(0, len(ts.medians)):
        ts.medians[i].get_ancestors()
        print("reconstructed ancestors:")
        for j in range(0, len(ts.medians[i].medians)):
            print("chr {}\n {}".format(j, ts.medians[i].medians[j]))


def genome_aliquoting():
    """
    See the 2010 paper, section 2.5

    """
    gene_data = InputPreprocessing.parse_gene_file(CONFIG_DIR)

    genome_data = InputPreprocessing.group_genomes(gene_data)

    pathgroups_data = InputPreprocessing.to_pathgroups_format(genome_data)

    print(pathgroups_data)


def dcj_rearrangements():
    """
    Performs double cut-and-join (DCJ) operations until the source genome matches the target genome,
    records the state of the intermediate genomes and their distances to the target genome at each step

    Performs DCJ operations on the first 2 genomes found in the genome file
    """
    # Create the dictionary of genomes from the input file
    genomes: Dict[str, List[str]] = parse_genomes(CONFIG_DIR)

    # Get the first 2 genomes from the input file
    values_view = genomes.values()
    value_iterator = iter(values_view)
    genome1: List[str] = next(value_iterator)
    genome2: List[str] = next(value_iterator)

    # Calculate the initial BPG distance
    bpg_dist: BPGDistance = BPGDistance(genome1, genome2)
    bpg_dist.calculate_distance()
    cur_dist: int = bpg_dist.distance

    # Perform DCJ operations until distance == 0 or there are no more DCJ operations to perform (?)
    operation_types: List[int] = [OperationTypes.INVERSION,
                                  OperationTypes.TRANSLOCATION,
                                  OperationTypes.FISSION,
                                  OperationTypes.FUSION]
    dcj: DCJRearrangement = DCJRearrangement(genome1, genome2)
    dcj.initial_value()
    more: bool = True
    while cur_dist > 0 and more:
        more = False
        rearrange_state: List[GenomeInString] = dcj.get_result(1, 30, -2, operation_types, 10)
        if len(rearrange_state) != 0:
            more = True
            for genome in rearrange_state:
                print("*******")
                for i in range(len(genome.chromosomes)):
                    print("Chromosome " + str(i) + "\n" + genome.chromosomes[i])

            new_genome: GenomeInString = rearrange_state[len(rearrange_state) - 1]
            bpg_dist = BPGDistance(new_genome.chromosomes, genome2)
            bpg_dist.calculate_distance()
            cur_dist = bpg_dist.distance
            print("a run, steps: " + str(len(rearrange_state)) + ", cur_dist: " + str(cur_dist))
            dcj = DCJRearrangement(new_genome.chromosomes, genome2)
            dcj.initial_value()


def get_algorithm(alg: str):
    """
    Calls the appropriate function based on the user input.

    Parameters
    ----------
    alg : str
        User input, the name of the desired algorithm
    """
    if alg == "SmallPhylogeny":
        small_phylogeny()
    elif alg == "GenomeAliquoting":
        genome_aliquoting()
    elif alg == "DCJRearrangements":
        dcj_rearrangements()
    else:
        print("Algorithm not supported by this program. Supported algorithms:\n" +
              "- SmallPhylogeny\n" +
              "- GenomeAliquoting\n" +
              "- DCJRearrangements\n\n" +
              "Exiting.")
        exit(1)


def main():
    # algorithm = sys.argv[1]  # The first argument when calling the program
    algorithm = "GenomeAliquoting"
    get_algorithm(algorithm)


if __name__ == '__main__':
    main()<|MERGE_RESOLUTION|>--- conflicted
+++ resolved
@@ -2,13 +2,10 @@
 from typing import List, Dict, Optional
 
 import yaml
-<<<<<<< HEAD
 import InputPreprocessing
-=======
 from Bio import Phylo
 from Bio.Phylo.Newick import Tree, Clade
 from networkx import Graph
->>>>>>> 3e16195c
 
 from BPGDistance import BPGDistance
 from DCJOperation import OperationTypes
